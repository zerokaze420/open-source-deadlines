--- conflicted
+++ resolved
@@ -15,7 +15,7 @@
         - deadline: '2025-09-30T24:00:00'
           comment: '结项提交'
       timezone: Asia/Shanghai
-      date: 2025 年 4 月 30 日 -9 月 30 日
+      date: 2025 年 4 月 30 日 - 9 月 30 日
       place: 线上
     - year: 2024
       id: ospp2024
@@ -26,7 +26,7 @@
         - deadline: '2024-09-30T24:00:00'
           comment: '结项提交'
       timezone: Asia/Shanghai
-      date: 2024 年 4 月 30 日 -9 月 30 日
+      date: 2024 年 4 月 30 日 - 9 月 30 日
       place: 线上
 
 - title: 谷歌编程之夏
@@ -64,11 +64,10 @@
         - deadline: '2025-11-17T18:00:00Z'
           comment: '导师针对延长截止日期的贡献者项目提交评估截止'
       timezone: UTC
-<<<<<<< HEAD
-      date: 2025 年 1 月 27 日 -11 月 17 日
+      date: 2025 年 1 月 27 日 - 11 月 17 日
       place: 线上
 
-- title: 全国大学生计算机系统能力大赛-CPU 设计赛 (龙芯杯)
+- title: 全国大学生计算机系统能力大赛 - CPU 设计赛 (龙芯杯)
   description: 面向高校大学生举办的全国性大赛，旨在选拔我国计算机系统的设计、分析、优化与应用人才。
   category: competition
   tags:
@@ -87,10 +86,7 @@
           comment: '初赛作品线上提交截止'
       timezone: Asia/Shanghai
       date: 2025 年 3 月 20 日 - 8 月下旬
-      place: 线上初赛 + 线下决赛     
-=======
-      date: 2025年1月27日-11月17日
-      place: 线上
+      place: 线上初赛 + 线下决赛
 
 - title: 腾讯犀牛鸟
   description: “犀牛鸟开源人才培养计划”是一项由腾讯发布的，面向高校学生及广大开发者的开源课程和开源实践培养方案，旨在培育开源人才、普及开源文化。
@@ -107,7 +103,7 @@
         - deadline: '2025-06-20T00:00:00'
           comment: '报名开始&开源基础课程开启'
         - deadline: '2025-07-10T00:00:00'
-          comment: '开源issue实践开启'
+          comment: '开源 issue 实践开启'
         - deadline: '2025-07-28T00:00:00'
           comment: '报名结束'
         - deadline: '2025-08-01T00:00:00'
@@ -115,6 +111,5 @@
         - deadline: '2025-09-10T00:00:00'
           comment: '实战毕业'
       timezone: Asia/Shanghai
-      date: 2025年6月20日-9月10日
-      place: 线上
->>>>>>> e1c4fc34
+      date: 2025 年 6 月 20 日 - 9 月 10 日
+      place: 线上